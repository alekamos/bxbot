/*
 * The MIT License (MIT)
 *
 * Copyright (c) 2015 Gareth Jon Lynch
 *
 * Permission is hereby granted, free of charge, to any person obtaining a copy of
 * this software and associated documentation files (the "Software"), to deal in
 * the Software without restriction, including without limitation the rights to
 * use, copy, modify, merge, publish, distribute, sublicense, and/or sell copies of
 * the Software, and to permit persons to whom the Software is furnished to do so,
 * subject to the following conditions:
 *
 * The above copyright notice and this permission notice shall be included in all
 * copies or substantial portions of the Software.
 *
 * THE SOFTWARE IS PROVIDED "AS IS", WITHOUT WARRANTY OF ANY KIND, EXPRESS OR
 * IMPLIED, INCLUDING BUT NOT LIMITED TO THE WARRANTIES OF MERCHANTABILITY, FITNESS
 * FOR A PARTICULAR PURPOSE AND NONINFRINGEMENT. IN NO EVENT SHALL THE AUTHORS OR
 * COPYRIGHT HOLDERS BE LIABLE FOR ANY CLAIM, DAMAGES OR OTHER LIABILITY, WHETHER
 * IN AN ACTION OF CONTRACT, TORT OR OTHERWISE, ARISING FROM, OUT OF OR IN
 * CONNECTION WITH THE SOFTWARE OR THE USE OR OTHER DEALINGS IN THE SOFTWARE.
 */

package com.gazbert.bxbot.core.engine;

import static junit.framework.TestCase.assertTrue;
import static org.easymock.EasyMock.anyObject;
import static org.easymock.EasyMock.contains;
import static org.easymock.EasyMock.eq;
import static org.easymock.EasyMock.expect;
import static org.easymock.EasyMock.expectLastCall;
import static org.junit.Assert.assertFalse;

import com.gazbert.bxbot.core.mail.EmailAlerter;
import com.gazbert.bxbot.core.util.ConfigurableComponentFactory;
import com.gazbert.bxbot.domain.engine.EngineConfig;
import com.gazbert.bxbot.domain.exchange.NetworkConfig;
import com.gazbert.bxbot.domain.market.MarketConfig;
import com.gazbert.bxbot.domain.strategy.StrategyConfig;
import com.gazbert.bxbot.exchange.api.ExchangeAdapter;
import com.gazbert.bxbot.exchange.api.ExchangeConfig;
import com.gazbert.bxbot.services.EngineConfigService;
import com.gazbert.bxbot.services.ExchangeConfigService;
import com.gazbert.bxbot.services.MarketConfigService;
import com.gazbert.bxbot.services.StrategyConfigService;
import com.gazbert.bxbot.strategy.api.StrategyException;
import com.gazbert.bxbot.strategy.api.TradingStrategy;
import com.gazbert.bxbot.trading.api.BalanceInfo;
import com.gazbert.bxbot.trading.api.ExchangeNetworkException;
import com.gazbert.bxbot.trading.api.Market;
import com.gazbert.bxbot.trading.api.TradingApiException;
import java.math.BigDecimal;
import java.text.DecimalFormat;
import java.util.ArrayList;
import java.util.Arrays;
import java.util.HashMap;
import java.util.List;
import java.util.Map;
import java.util.concurrent.Executor;
import java.util.concurrent.Executors;
import org.junit.Before;
import org.junit.Test;
import org.junit.runner.RunWith;
import org.powermock.api.easymock.PowerMock;
import org.powermock.core.classloader.annotations.PowerMockIgnore;
import org.powermock.core.classloader.annotations.PrepareForTest;
import org.powermock.modules.junit4.PowerMockRunner;

/**
 * Tests the behaviour of the Trading Engine is as expected.
 *
 * <p>The Exchange Adapter and Configuration subsystem are mocked out; they have their own unit
 * tests.
 *
 * <p>TradingEngine.class is prepared so we can mock constructors for Market + StrategyConfigItems
 * object creation.
 *
 * <p>There's a lot of time dependent stuff going on here; I hate these sorts of tests!
 *
 * @author gazbert
 */
@RunWith(PowerMockRunner.class)
@PrepareForTest({ConfigurableComponentFactory.class, Market.class, BalanceInfo.class})
@PowerMockIgnore({
    "javax.crypto.*",
    "javax.management.*",
    "com.sun.org.apache.xerces.*",
    "javax.xml.parsers.*",
    "org.xml.sax.*",
    "org.w3c.dom.*"
})
public class TestTradingEngine {

  // Might need to tweak these for diff chips/OS/architectures
  private static final int STATE_CHANGE_WAIT_INTERVAL_IN_SECS = 1;
  private static final int NUMBER_OF_TRADE_CYCLES = 5;

  private enum EngineState {
    RUNNING,
    SHUTDOWN
  }

  private static final String CRITICAL_EMAIL_ALERT_SUBJECT = "CRITICAL Alert message from BX-bot";

  private static final String EXCHANGE_ADAPTER_IMPL_CLASS =
      "com.my.adapters.DummyBitstampExchangeAdapter";
  private static final String EXCHANGE_NAME = "Bitstamp";
  private static final Integer EXCHANGE_ADAPTER_NETWORK_TIMEOUT = Integer.valueOf("30");
  private static final List<Integer> EXCHANGE_ADAPTER_NONFATAL_ERROR_CODES =
      Arrays.asList(502, 503, 504);
  private static final List<String> EXCHANGE_ADAPTER_NONFATAL_ERROR_MESSAGES =
      Arrays.asList(
          "Connection reset",
          "Connection refused",
          "Remote host closed connection during handshake");
  private static final String EXCHANGE_ADAPTER_AUTHENTICATION_CONFIG_ITEM_NAME = "key";
  private static final String EXCHANGE_ADAPTER_AUTHENTICATION_CONFIG_ITEM_VALUE = "myKey123";
  private static final String EXCHANGE_ADAPTER_OTHER_CONFIG_ITEM_NAME = "sell-fee";
  private static final String EXCHANGE_ADAPTER_OTHER_CONFIG_ITEM_VALUE = "0.25";

  private static final String ENGINE_EMERGENCY_STOP_CURRENCY = "BTC";
  private static final BigDecimal ENGINE_EMERGENCY_STOP_BALANCE = new BigDecimal("0.5");
  private static final int ENGINE_TRADE_CYCLE_INTERVAL =
      1; // unrealistic, but 1 second speeds up tests ;-)

  private static final String STRATEGY_ID = "MyMacdStrategy_v3";
  private static final String STRATEGY_NAME = "MACD Shorting algo";
  private static final String STRATEGY_DESCRIPTION = "MACD Shorting algo description";
  private static final String STRATEGY_IMPL_CLASS = "com.my.strats.MyMacdStrategy";
  private static final String STRATEGY_IMPL_BEAN = null;
  private static final String STRATEGY_CONFIG_ITEM_NAME = "btc-sell-order-amount";
  private static final String STRATEGY_CONFIG_ITEM_VALUE = "0.2";

  private static final String MARKET_NAME = "BTC/USD";
  private static final String MARKET_ID = "btc_usd";
  private static final String MARKET_BASE_CURRENCY = "BTC";
  private static final String MARKET_COUNTER_CURRENCY = "USD";
  private static final boolean MARKET_IS_ENABLED = true;

  // Mocks used by all tests
  private ExchangeAdapter exchangeAdapter;
  private TradingStrategy tradingStrategy;
  private EmailAlerter emailAlerter;
  private ExchangeConfigService exchangeConfigService;
  private EngineConfigService engineConfigService;
  private StrategyConfigService strategyConfigService;
  private MarketConfigService marketConfigService;

  /**
   * Mock out Config subsystem; we're not testing it here - has its own unit tests.
   *
   * <p>Test scenarios use 1 market with 1 strategy with 1 config item to keep tests manageable.
   * Loading multiple markets/strategies is tested in the Configuration subsystem unit tests.
   */
  @Before
  public void setupForEachTest() {
    exchangeAdapter = PowerMock.createMock(ExchangeAdapter.class);
    tradingStrategy = PowerMock.createMock(TradingStrategy.class);
    emailAlerter = PowerMock.createMock(EmailAlerter.class);

    exchangeConfigService = PowerMock.createMock(ExchangeConfigService.class);
    engineConfigService = PowerMock.createMock(EngineConfigService.class);
    strategyConfigService = PowerMock.createMock(StrategyConfigService.class);
    marketConfigService = PowerMock.createMock(MarketConfigService.class);

    PowerMock.mockStatic(ConfigurableComponentFactory.class);
  }

  @Test
  public void testEngineInitialisesSuccessfully() {
    PowerMock.replayAll();

    final TradingEngine tradingEngine =
        new TradingEngine(
            exchangeConfigService,
            engineConfigService,
            strategyConfigService,
            marketConfigService,
            emailAlerter);
    assertFalse(tradingEngine.isRunning());

    PowerMock.verifyAll();
  }

  @Test
  public void testEngineShutsDownWhenEmergencyStopBalanceIfBreached() throws Exception {
    setupConfigLoadingExpectations();

    final Map<String, BigDecimal> balancesAvailable = new HashMap<>();
    final BigDecimal btcBalance = new BigDecimal("0.49999999");
    // balance limit has been breached for BTC
    balancesAvailable.put(ENGINE_EMERGENCY_STOP_CURRENCY, btcBalance);

    // expect BalanceInfo to be fetched using Trading API
    final BalanceInfo balanceInfo = PowerMock.createMock(BalanceInfo.class);
    expect(exchangeAdapter.getBalanceInfo()).andReturn(balanceInfo);
    expect(balanceInfo.getBalancesAvailable()).andReturn(balancesAvailable);

    // expect Email Alert to be sent
    emailAlerter.sendMessage(
        eq(CRITICAL_EMAIL_ALERT_SUBJECT),
        contains(
                "EMERGENCY STOP triggered! - Current Emergency Stop Currency [BTC] wallet balance ["
                    + new DecimalFormat("#.########").format(btcBalance))
            + "] on exchange is lower than configured Emergency Stop balance ["
            + new DecimalFormat("#.########").format(ENGINE_EMERGENCY_STOP_BALANCE)
            + "] BTC");

    PowerMock.replayAll();

    final TradingEngine tradingEngine =
        new TradingEngine(
            exchangeConfigService,
            engineConfigService,
            strategyConfigService,
            marketConfigService,
            emailAlerter);
    tradingEngine.start();

    waitForEngineStateChange(tradingEngine, EngineState.SHUTDOWN);
    assertFalse(tradingEngine.isRunning());

    PowerMock.verifyAll();
  }

  @Test
  public void testEngineDoesNotPerformEmergencyStopCheckWhenEmergencyStopBalanceIsZero()
      throws Exception {
    setupConfigLoadingExpectationsForNoEmergencyStopCheck();

    // expect Trading Strategy to be invoked at least once
    tradingStrategy.execute();
    expectLastCall().atLeastOnce();

    PowerMock.replayAll();

    final TradingEngine tradingEngine =
        new TradingEngine(
            exchangeConfigService,
            engineConfigService,
            strategyConfigService,
            marketConfigService,
            emailAlerter);

    final Executor executor = Executors.newSingleThreadExecutor();
    executor.execute(tradingEngine::start);

    waitForEngineStateChange(tradingEngine, EngineState.RUNNING);
    assertTrue(tradingEngine.isRunning());

    tradingEngine.shutdown();

    waitForEngineStateChange(tradingEngine, EngineState.SHUTDOWN);
    assertFalse(tradingEngine.isRunning());

    PowerMock.verifyAll();
  }

  /*
   * Tests the engine starts up and executes trade cycles successfully.
   * Scenario is at least one successful trade cycle and then we shut it down.
   */
  @Test
  public void testEngineExecutesTradeCyclesAndCanBeShutdownSuccessfully() throws Exception {
    setupConfigLoadingExpectations();

    final Map<String, BigDecimal> balancesAvailable = new HashMap<>();
    // balance limit NOT breached for BTC
    balancesAvailable.put(ENGINE_EMERGENCY_STOP_CURRENCY, new BigDecimal("0.5"));

    // expect BalanceInfo to be fetched using Trading API
    final BalanceInfo balanceInfo = PowerMock.createMock(BalanceInfo.class);
    expect(exchangeAdapter.getBalanceInfo()).andReturn(balanceInfo).atLeastOnce();
    expect(balanceInfo.getBalancesAvailable()).andReturn(balancesAvailable).atLeastOnce();

    // expect Trading Strategy to be invoked
    tradingStrategy.execute();
    expectLastCall().atLeastOnce();

    PowerMock.replayAll();

    final TradingEngine tradingEngine =
        new TradingEngine(
            exchangeConfigService,
            engineConfigService,
            strategyConfigService,
            marketConfigService,
            emailAlerter);

    final Executor executor = Executors.newSingleThreadExecutor();
    executor.execute(tradingEngine::start);

    waitForEngineStateChange(tradingEngine, EngineState.RUNNING);
    assertTrue(tradingEngine.isRunning());

    tradingEngine.shutdown();

    waitForEngineStateChange(tradingEngine, EngineState.SHUTDOWN);
    assertFalse(tradingEngine.isRunning());

    PowerMock.verifyAll();
  }

  /*
   * Tests the engine starts up, executes 1 trade cycle successfully, but then receives
   * StrategyException from Trading Strategy - we expect the engine to shutdown.
   */
  @Test
  public void testEngineShutsDownWhenItReceivesStrategyExceptionFromTradingStrategy()
      throws Exception {
    setupConfigLoadingExpectations();

    final String exceptionErrorMsg = "Eeek! My strat just broke. Please shutdown!";
    final Map<String, BigDecimal> balancesAvailable = new HashMap<>();
    // balance limit NOT breached for BTC
    balancesAvailable.put(ENGINE_EMERGENCY_STOP_CURRENCY, new BigDecimal("0.5"));
    final BalanceInfo balanceInfo = PowerMock.createMock(BalanceInfo.class);

    // expect 1st trade cycle to be successful
    expect(exchangeAdapter.getBalanceInfo()).andReturn(balanceInfo);
    expect(balanceInfo.getBalancesAvailable()).andReturn(balancesAvailable);
    tradingStrategy.execute();

    // expect StrategyException in 2nd trade cycle
    expect(exchangeAdapter.getBalanceInfo()).andReturn(balanceInfo);
    expect(balanceInfo.getBalancesAvailable()).andReturn(balancesAvailable);
    tradingStrategy.execute();
    expectLastCall().andThrow(new StrategyException(exceptionErrorMsg));

    // expect Email Alert to be sent
    emailAlerter.sendMessage(
        eq(CRITICAL_EMAIL_ALERT_SUBJECT),
        contains("A FATAL error has occurred in Trading Strategy! Details: " + exceptionErrorMsg));
    PowerMock.replayAll();

    final TradingEngine tradingEngine =
        new TradingEngine(
            exchangeConfigService,
            engineConfigService,
            strategyConfigService,
            marketConfigService,
            emailAlerter);

    tradingEngine.start();

    waitForEngineStateChange(tradingEngine, EngineState.SHUTDOWN);
    assertFalse(tradingEngine.isRunning());

    PowerMock.verifyAll();
  }

  /*
   * Tests the engine starts up, executes 1 trade cycle successfully, but then receives unexpected
   * Exception from Trading Strategy - we expect the engine to shutdown.
   */
  @Test
  public void testEngineShutsDownWhenItReceivesUnexpectedExceptionFromTradingStrategy()
      throws Exception {
    setupConfigLoadingExpectations();

    final String exceptionErrorMsg = "Ah, curse your sudden but inevitable betrayal!";
    final Map<String, BigDecimal> balancesAvailable = new HashMap<>();
    // balance limit NOT breached for BTC
    balancesAvailable.put(ENGINE_EMERGENCY_STOP_CURRENCY, new BigDecimal("0.5"));
    final BalanceInfo balanceInfo = PowerMock.createMock(BalanceInfo.class);

    // expect 1st trade cycle to be successful
    expect(exchangeAdapter.getBalanceInfo()).andReturn(balanceInfo);
    expect(balanceInfo.getBalancesAvailable()).andReturn(balancesAvailable);
    tradingStrategy.execute();

    // expect unexpected Exception in 2nd trade cycle
    expect(exchangeAdapter.getBalanceInfo()).andReturn(balanceInfo);
    expect(balanceInfo.getBalancesAvailable()).andReturn(balancesAvailable);
    tradingStrategy.execute();
    expectLastCall().andThrow(new IllegalArgumentException(exceptionErrorMsg));

    // expect Email Alert to be sent
    emailAlerter.sendMessage(
        eq(CRITICAL_EMAIL_ALERT_SUBJECT),
        contains(
            "An unexpected FATAL error has occurred in Exchange Adapter or Trading Strategy! "
                + "Details: "
                + exceptionErrorMsg));

    PowerMock.replayAll();

    final TradingEngine tradingEngine =
        new TradingEngine(
            exchangeConfigService,
            engineConfigService,
            strategyConfigService,
            marketConfigService,
            emailAlerter);

    tradingEngine.start();

    waitForEngineStateChange(tradingEngine, EngineState.SHUTDOWN);
    assertFalse(tradingEngine.isRunning());

    PowerMock.verifyAll();
  }

  /*
   * Tests the engine starts up, executes 1 trade cycle successfully, but then receives unexpected
   * Exception from Exchange Adapter on the 2nd cycle. We expect the engine to shutdown.
   */
  @Test
  public void testEngineShutsDownWhenItReceivesUnexpectedExceptionFromExchangeAdapter()
      throws Exception {

    setupConfigLoadingExpectations();

    final String exceptionErrorMsg =
        "I had to rewire the grav thrust because somebody won't replace that crappy "
            + "compression coil.";
    final Map<String, BigDecimal> balancesAvailable = new HashMap<>();
    // balance limit NOT breached for BTC
    balancesAvailable.put(ENGINE_EMERGENCY_STOP_CURRENCY, new BigDecimal("0.5"));
    final BalanceInfo balanceInfo = PowerMock.createMock(BalanceInfo.class);

    // expect 1st trade cycle to be successful
    expect(exchangeAdapter.getBalanceInfo()).andReturn(balanceInfo);
    expect(balanceInfo.getBalancesAvailable()).andReturn(balancesAvailable);
    tradingStrategy.execute();

    // expect unexpected Exception in 2nd trade cycle
    expect(exchangeAdapter.getBalanceInfo()).andThrow(new IllegalStateException(exceptionErrorMsg));

    // expect Email Alert to be sent
    emailAlerter.sendMessage(
        eq(CRITICAL_EMAIL_ALERT_SUBJECT),
        contains(
            "An unexpected FATAL error has occurred in Exchange Adapter or Trading Strategy!"
                + " Details: "
                + exceptionErrorMsg));

    PowerMock.replayAll();

    final TradingEngine tradingEngine =
        new TradingEngine(
            exchangeConfigService,
            engineConfigService,
            strategyConfigService,
            marketConfigService,
            emailAlerter);

    tradingEngine.start();

    waitForEngineStateChange(tradingEngine, EngineState.SHUTDOWN);
    assertFalse(tradingEngine.isRunning());

    PowerMock.verifyAll();
  }

  /*
   * Tests the engine starts up, executes 1 trade cycle successfully, but then receives
   * TradingApiException from Exchange Adapter on the 2nd cycle. We expect the engine to shutdown.
   */
  @Test
  public void testEngineShutsDownWhenItReceivesTradingApiExceptionFromExchangeAdapter()
      throws Exception {
    setupConfigLoadingExpectations();

    final String exceptionErrorMsg =
        "Ten percent of nothin' is ... let me do the math here ... nothin' into nothin'"
            + " ... carry the nothin' ...";
    final Map<String, BigDecimal> balancesAvailable = new HashMap<>();
    // balance limit NOT breached for BTC
    balancesAvailable.put(ENGINE_EMERGENCY_STOP_CURRENCY, new BigDecimal("0.5"));
    final BalanceInfo balanceInfo = PowerMock.createMock(BalanceInfo.class);

    // expect 1st trade cycle to be successful
    expect(exchangeAdapter.getBalanceInfo()).andReturn(balanceInfo);
    expect(balanceInfo.getBalancesAvailable()).andReturn(balancesAvailable);
    tradingStrategy.execute();

    // expect TradingApiException in 2nd trade cycle
    expect(exchangeAdapter.getBalanceInfo()).andThrow(new TradingApiException(exceptionErrorMsg));

    // expect Email Alert to be sent
    emailAlerter.sendMessage(
        eq(CRITICAL_EMAIL_ALERT_SUBJECT),
        contains(
            "A FATAL error has occurred in Exchange" + " Adapter! Details: " + exceptionErrorMsg));

    PowerMock.replayAll();

    final TradingEngine tradingEngine =
        new TradingEngine(
            exchangeConfigService,
            engineConfigService,
            strategyConfigService,
            marketConfigService,
            emailAlerter);

    tradingEngine.start();

    waitForEngineStateChange(tradingEngine, EngineState.SHUTDOWN);
    assertFalse(tradingEngine.isRunning());

    PowerMock.verifyAll();
  }

  /*
   * Tests the engine continues to execute next trade cycle if it receives a
   * ExchangeNetworkException. Scenario is 1 successful trade cycle, 2nd cycle Exchange Adapter
   * throws ExchangeNetworkException, engine stays alive and Emergency Stop Check MUST run at start
   * of every trade cycle.successfully executes subsequent trade cycles.
   */
  @Test
  public void testEngineExecutesNextTradeCyclesAfterReceivingExchangeNetworkException()
      throws Exception {
    setupConfigLoadingExpectations();

    final String exceptionErrorMsg =
        "Man walks down the street in a hat like that, you know he's not afraid of "
            + "anything...";
    final int numberOfTradeCycles = 3;
    final BalanceInfo balanceInfo = PowerMock.createMock(BalanceInfo.class);
    final Map<String, BigDecimal> balancesAvailable = new HashMap<>();
    // balance limit NOT breached for BTC
    balancesAvailable.put(ENGINE_EMERGENCY_STOP_CURRENCY, new BigDecimal("0.5"));

    // expect 1st trade cycle to be successful
    expect(exchangeAdapter.getBalanceInfo()).andReturn(balanceInfo);
    expect(balanceInfo.getBalancesAvailable()).andReturn(balancesAvailable);
    tradingStrategy.execute();

    // expect BalanceInfo fetch to fail with ExchangeNetworkException on 2nd cycle
    expect(exchangeAdapter.getBalanceInfo())
        .andThrow(new ExchangeNetworkException(exceptionErrorMsg));

    // expect 3rd (any subsequent) trade cycle to be successful - there may be > than 1 here
    // depending on timings... ;-)
    expect(exchangeAdapter.getBalanceInfo()).andReturn(balanceInfo).atLeastOnce();
    expect(balanceInfo.getBalancesAvailable()).andReturn(balancesAvailable).atLeastOnce();
    tradingStrategy.execute();
    expectLastCall().atLeastOnce();

    PowerMock.replayAll();

    final TradingEngine tradingEngine =
        new TradingEngine(
            exchangeConfigService,
            engineConfigService,
            strategyConfigService,
            marketConfigService,
            emailAlerter);
    final Executor executor = Executors.newSingleThreadExecutor();
    executor.execute(tradingEngine::start);

    Thread.sleep(numberOfTradeCycles * STATE_CHANGE_WAIT_INTERVAL_IN_SECS * 1000);
    waitForEngineStateChange(tradingEngine, EngineState.RUNNING);
    assertTrue(tradingEngine.isRunning());

    tradingEngine.shutdown();

    waitForEngineStateChange(tradingEngine, EngineState.SHUTDOWN);
    assertFalse(tradingEngine.isRunning());

    PowerMock.verifyAll();
  }

  /*
   * Tests the engine cannot be started more than once.
   */
  @Test(expected = IllegalStateException.class)
  public void testEngineCannotBeStartedMoreThanOnce() throws Exception {
    setupConfigLoadingExpectations();

    final Map<String, BigDecimal> balancesAvailable = new HashMap<>();
    // balance limit NOT breached for BTC
    balancesAvailable.put(ENGINE_EMERGENCY_STOP_CURRENCY, new BigDecimal("0.5"));

    // expect BalanceInfo to be fetched using Trading API
    final BalanceInfo balanceInfo = PowerMock.createMock(BalanceInfo.class);
    expect(exchangeAdapter.getBalanceInfo()).andReturn(balanceInfo).atLeastOnce();
    expect(balanceInfo.getBalancesAvailable()).andReturn(balancesAvailable).atLeastOnce();

    // expect Trading Strategy to be invoked 1 time
    tradingStrategy.execute();
    expectLastCall().atLeastOnce();

    PowerMock.replayAll();

    final TradingEngine tradingEngine =
        new TradingEngine(
            exchangeConfigService,
            engineConfigService,
            strategyConfigService,
            marketConfigService,
            emailAlerter);
    final Executor executor = Executors.newSingleThreadExecutor();
    executor.execute(tradingEngine::start);

    waitForEngineStateChange(tradingEngine, EngineState.RUNNING);
    assertTrue(tradingEngine.isRunning());

    // try start the engine again
    tradingEngine.start();

    PowerMock.verifyAll();
  }

<<<<<<< HEAD
  @Test
  public void testEngineShutsDownWhenBalancesCannotBeFetchedFromExchange() throws Exception {
    setupConfigLoadingExpectations();

    // empty balances from exchange
    final Map<String, BigDecimal> balancesAvailable = new HashMap<>();

    // expect BalanceInfo to be fetched using Trading API
    final BalanceInfo balanceInfo = PowerMock.createMock(BalanceInfo.class);
    expect(exchangeAdapter.getBalanceInfo()).andReturn(balanceInfo);
    expect(balanceInfo.getBalancesAvailable()).andReturn(balancesAvailable);

    // expect Email Alert to be sent
    emailAlerter.sendMessage(
        eq(CRITICAL_EMAIL_ALERT_SUBJECT),
        contains(
            "Emergency stop check: Failed to get current Emergency Stop Currency balance as '"
                + ENGINE_EMERGENCY_STOP_CURRENCY
                + "' key into Balances map "
                + "returned null. Balances returned: "
                + balancesAvailable));
    PowerMock.replayAll();

    final TradingEngine tradingEngine =
        new TradingEngine(
            exchangeConfigService,
            engineConfigService,
            strategyConfigService,
            marketConfigService,
            emailAlerter);
    tradingEngine.start();

    waitForEngineStateChange(tradingEngine, EngineState.SHUTDOWN);
    assertFalse(tradingEngine.isRunning());

    PowerMock.verifyAll();
  }

  @Test
  public void testEngineInitialisesSuccessfullyWithoutNetworkConfig() throws Exception {
    setupExchangeAdapterConfigWithNoNetworkConfigExpectations();
    setupEngineConfigExpectations();
    setupStrategyAndMarketConfigExpectations();

    final Map<String, BigDecimal> balancesAvailable = new HashMap<>();
    // balance limit NOT breached for BTC
    balancesAvailable.put(ENGINE_EMERGENCY_STOP_CURRENCY, new BigDecimal("0.5"));

    // expect BalanceInfo to be fetched using Trading API
    final BalanceInfo balanceInfo = PowerMock.createMock(BalanceInfo.class);
    expect(exchangeAdapter.getBalanceInfo()).andReturn(balanceInfo).atLeastOnce();
    expect(balanceInfo.getBalancesAvailable()).andReturn(balancesAvailable).atLeastOnce();

    // expect Trading Strategy to be invoked
    tradingStrategy.execute();
    expectLastCall().atLeastOnce();

    PowerMock.replayAll();

    final TradingEngine tradingEngine =
        new TradingEngine(
            exchangeConfigService,
            engineConfigService,
            strategyConfigService,
            marketConfigService,
            emailAlerter);

    final Executor executor = Executors.newSingleThreadExecutor();
    executor.execute(tradingEngine::start);

    waitForEngineStateChange(tradingEngine, EngineState.RUNNING);
    assertTrue(tradingEngine.isRunning());

    tradingEngine.shutdown();

    waitForEngineStateChange(tradingEngine, EngineState.SHUTDOWN);
    assertFalse(tradingEngine.isRunning());

    PowerMock.verifyAll();
  }

=======
>>>>>>> 9035c9c5
  // --------------------------------------------------------------------------
  //  private utils
  // --------------------------------------------------------------------------

  private void setupExchangeAdapterConfigExpectations() {
    expect(exchangeConfigService.getExchangeConfig()).andReturn(someExchangeConfig());
    expect(ConfigurableComponentFactory.createComponent(EXCHANGE_ADAPTER_IMPL_CLASS))
        .andReturn(exchangeAdapter);
    expect(exchangeAdapter.getImplName()).andReturn(EXCHANGE_NAME);
    exchangeAdapter.init(anyObject(ExchangeConfig.class));
  }

<<<<<<< HEAD
  private void setupExchangeAdapterConfigWithNoNetworkConfigExpectations() {
    final com.gazbert.bxbot.domain.exchange.ExchangeConfig exchangeConfig =
        someExchangeConfigWithoutNetworkConfig();
    expect(exchangeConfigService.getExchangeConfig()).andReturn(exchangeConfig);
    expect(ConfigurableComponentFactory.createComponent(EXCHANGE_ADAPTER_IMPL_CLASS))
        .andReturn(exchangeAdapter);
    expect(exchangeAdapter.getImplName()).andReturn(EXCHANGE_NAME).atLeastOnce();
    exchangeAdapter.init(anyObject(ExchangeConfig.class));
  }

=======
>>>>>>> 9035c9c5
  private void setupEngineConfigExpectations() {
    expect(engineConfigService.getEngineConfig()).andReturn(someEngineConfig());
  }

  private void setupEngineConfigForNoEmergencyStopCheckExpectations() {
    expect(engineConfigService.getEngineConfig())
        .andReturn(someEngineConfigForNoEmergencyStopCheck());
  }

  private void setupStrategyAndMarketConfigExpectations() {
    expect(strategyConfigService.getAllStrategyConfig()).andReturn(allTheStrategiesConfig());
    expect(marketConfigService.getAllMarketConfig()).andReturn(allTheMarketsConfig());
    expect(ConfigurableComponentFactory.createComponent(STRATEGY_IMPL_CLASS))
        .andReturn(tradingStrategy);
    tradingStrategy.init(
        eq(exchangeAdapter),
        anyObject(Market.class),
        anyObject(com.gazbert.bxbot.strategy.api.StrategyConfig.class));
  }

  private void setupConfigLoadingExpectations() {
    setupExchangeAdapterConfigExpectations();
    setupEngineConfigExpectations();
    setupStrategyAndMarketConfigExpectations();
  }

  private void setupConfigLoadingExpectationsForNoEmergencyStopCheck() {
    setupExchangeAdapterConfigExpectations();
    setupEngineConfigForNoEmergencyStopCheckExpectations();
    setupStrategyAndMarketConfigExpectations();
  }

  private static com.gazbert.bxbot.domain.exchange.ExchangeConfig someExchangeConfig() {
<<<<<<< HEAD
    final Map<String, String> authenticationConfig = someAuthenticationConfig();
    final NetworkConfig networkConfig = someNetworkConfig();
    final Map<String, String> otherConfig = someOtherConfig();

    final com.gazbert.bxbot.domain.exchange.ExchangeConfig exchangeConfig =
        new com.gazbert.bxbot.domain.exchange.ExchangeConfig();
    exchangeConfig.setAuthenticationConfig(authenticationConfig);
    exchangeConfig.setName(EXCHANGE_NAME);
    exchangeConfig.setAdapter(EXCHANGE_ADAPTER_IMPL_CLASS);
    exchangeConfig.setNetworkConfig(networkConfig);
    exchangeConfig.setOtherConfig(otherConfig);

    return exchangeConfig;
  }

  private static com.gazbert.bxbot.domain.exchange.ExchangeConfig
      someExchangeConfigWithoutNetworkConfig() {
    final Map<String, String> authenticationConfig = someAuthenticationConfig();
    final Map<String, String> otherConfig = someOtherConfig();
=======
    final Map<String, String> authenticationConfig = new HashMap<>();
    authenticationConfig.put(
        EXCHANGE_ADAPTER_AUTHENTICATION_CONFIG_ITEM_NAME,
        EXCHANGE_ADAPTER_AUTHENTICATION_CONFIG_ITEM_VALUE);

    final NetworkConfig networkConfig = new NetworkConfig();
    networkConfig.setConnectionTimeout(EXCHANGE_ADAPTER_NETWORK_TIMEOUT);
    networkConfig.setNonFatalErrorCodes(EXCHANGE_ADAPTER_NONFATAL_ERROR_CODES);
    networkConfig.setNonFatalErrorMessages(EXCHANGE_ADAPTER_NONFATAL_ERROR_MESSAGES);

    final Map<String, String> otherConfig = new HashMap<>();
    otherConfig.put(
        EXCHANGE_ADAPTER_OTHER_CONFIG_ITEM_NAME, EXCHANGE_ADAPTER_OTHER_CONFIG_ITEM_VALUE);
>>>>>>> 9035c9c5

    final com.gazbert.bxbot.domain.exchange.ExchangeConfig exchangeConfig =
        new com.gazbert.bxbot.domain.exchange.ExchangeConfig();
    exchangeConfig.setAuthenticationConfig(authenticationConfig);
    exchangeConfig.setName(EXCHANGE_NAME);
    exchangeConfig.setAdapter(EXCHANGE_ADAPTER_IMPL_CLASS);
<<<<<<< HEAD
=======
    exchangeConfig.setNetworkConfig(networkConfig);
>>>>>>> 9035c9c5
    exchangeConfig.setOtherConfig(otherConfig);

    return exchangeConfig;
  }

<<<<<<< HEAD
  private static NetworkConfig someNetworkConfig() {
    final NetworkConfig networkConfig = new NetworkConfig();
    networkConfig.setConnectionTimeout(EXCHANGE_ADAPTER_NETWORK_TIMEOUT);
    networkConfig.setNonFatalErrorCodes(EXCHANGE_ADAPTER_NONFATAL_ERROR_CODES);
    networkConfig.setNonFatalErrorMessages(EXCHANGE_ADAPTER_NONFATAL_ERROR_MESSAGES);
    return networkConfig;
  }

  private static Map<String, String> someAuthenticationConfig() {
    final Map<String, String> authenticationConfig = new HashMap<>();
    authenticationConfig.put(
        EXCHANGE_ADAPTER_AUTHENTICATION_CONFIG_ITEM_NAME,
        EXCHANGE_ADAPTER_AUTHENTICATION_CONFIG_ITEM_VALUE);
    return authenticationConfig;
  }

  private static Map<String, String> someOtherConfig() {
    final Map<String, String> otherConfig = new HashMap<>();
    otherConfig.put(
        EXCHANGE_ADAPTER_OTHER_CONFIG_ITEM_NAME, EXCHANGE_ADAPTER_OTHER_CONFIG_ITEM_VALUE);
    return otherConfig;
  }

=======
>>>>>>> 9035c9c5
  private static EngineConfig someEngineConfig() {
    final EngineConfig engineConfig = new EngineConfig();
    engineConfig.setEmergencyStopCurrency(ENGINE_EMERGENCY_STOP_CURRENCY);
    engineConfig.setEmergencyStopBalance(ENGINE_EMERGENCY_STOP_BALANCE);
    engineConfig.setTradeCycleInterval(ENGINE_TRADE_CYCLE_INTERVAL);
    return engineConfig;
  }

  private static EngineConfig someEngineConfigForNoEmergencyStopCheck() {
    final EngineConfig engineConfig = new EngineConfig();
    engineConfig.setEmergencyStopCurrency(ENGINE_EMERGENCY_STOP_CURRENCY);
    engineConfig.setEmergencyStopBalance(BigDecimal.ZERO); // ZERO bypasses the check
    engineConfig.setTradeCycleInterval(ENGINE_TRADE_CYCLE_INTERVAL);
    return engineConfig;
  }

  private static List<StrategyConfig> allTheStrategiesConfig() {
    final Map<String, String> configItems = new HashMap<>();
    configItems.put(STRATEGY_CONFIG_ITEM_NAME, STRATEGY_CONFIG_ITEM_VALUE);

    final StrategyConfig strategyConfig1 =
        new StrategyConfig(
            STRATEGY_ID,
            STRATEGY_NAME,
            STRATEGY_DESCRIPTION,
            STRATEGY_IMPL_CLASS,
            STRATEGY_IMPL_BEAN,
            configItems);

    final List<StrategyConfig> allStrategies = new ArrayList<>();
    allStrategies.add(strategyConfig1);
    return allStrategies;
  }

  private static List<MarketConfig> allTheMarketsConfig() {
    final MarketConfig marketConfig1 =
        new MarketConfig(
            MARKET_ID,
            MARKET_NAME,
            MARKET_BASE_CURRENCY,
            MARKET_COUNTER_CURRENCY,
            MARKET_IS_ENABLED,
            STRATEGY_ID);
    final List<MarketConfig> allMarkets = new ArrayList<>();
    allMarkets.add(marketConfig1);
    return allMarkets;
  }

  private static void waitForEngineStateChange(TradingEngine engine, EngineState engineState) {
    for (int i = 0; i < TestTradingEngine.NUMBER_OF_TRADE_CYCLES; i++) {
      try {
        Thread.sleep(STATE_CHANGE_WAIT_INTERVAL_IN_SECS * 1000);
      } catch (InterruptedException e) {
        Thread.currentThread().interrupt();
      }

      if (engineState == EngineState.RUNNING && engine.isRunning()) {
        break;
      }

      if (engineState == EngineState.SHUTDOWN && !engine.isRunning()) {
        break;
      }
    }
  }
}<|MERGE_RESOLUTION|>--- conflicted
+++ resolved
@@ -603,7 +603,6 @@
     PowerMock.verifyAll();
   }
 
-<<<<<<< HEAD
   @Test
   public void testEngineShutsDownWhenBalancesCannotBeFetchedFromExchange() throws Exception {
     setupConfigLoadingExpectations();
@@ -685,8 +684,6 @@
     PowerMock.verifyAll();
   }
 
-=======
->>>>>>> 9035c9c5
   // --------------------------------------------------------------------------
   //  private utils
   // --------------------------------------------------------------------------
@@ -699,7 +696,6 @@
     exchangeAdapter.init(anyObject(ExchangeConfig.class));
   }
 
-<<<<<<< HEAD
   private void setupExchangeAdapterConfigWithNoNetworkConfigExpectations() {
     final com.gazbert.bxbot.domain.exchange.ExchangeConfig exchangeConfig =
         someExchangeConfigWithoutNetworkConfig();
@@ -710,8 +706,6 @@
     exchangeAdapter.init(anyObject(ExchangeConfig.class));
   }
 
-=======
->>>>>>> 9035c9c5
   private void setupEngineConfigExpectations() {
     expect(engineConfigService.getEngineConfig()).andReturn(someEngineConfig());
   }
@@ -745,7 +739,6 @@
   }
 
   private static com.gazbert.bxbot.domain.exchange.ExchangeConfig someExchangeConfig() {
-<<<<<<< HEAD
     final Map<String, String> authenticationConfig = someAuthenticationConfig();
     final NetworkConfig networkConfig = someNetworkConfig();
     final Map<String, String> otherConfig = someOtherConfig();
@@ -765,37 +758,15 @@
       someExchangeConfigWithoutNetworkConfig() {
     final Map<String, String> authenticationConfig = someAuthenticationConfig();
     final Map<String, String> otherConfig = someOtherConfig();
-=======
-    final Map<String, String> authenticationConfig = new HashMap<>();
-    authenticationConfig.put(
-        EXCHANGE_ADAPTER_AUTHENTICATION_CONFIG_ITEM_NAME,
-        EXCHANGE_ADAPTER_AUTHENTICATION_CONFIG_ITEM_VALUE);
-
-    final NetworkConfig networkConfig = new NetworkConfig();
-    networkConfig.setConnectionTimeout(EXCHANGE_ADAPTER_NETWORK_TIMEOUT);
-    networkConfig.setNonFatalErrorCodes(EXCHANGE_ADAPTER_NONFATAL_ERROR_CODES);
-    networkConfig.setNonFatalErrorMessages(EXCHANGE_ADAPTER_NONFATAL_ERROR_MESSAGES);
-
-    final Map<String, String> otherConfig = new HashMap<>();
-    otherConfig.put(
-        EXCHANGE_ADAPTER_OTHER_CONFIG_ITEM_NAME, EXCHANGE_ADAPTER_OTHER_CONFIG_ITEM_VALUE);
->>>>>>> 9035c9c5
-
     final com.gazbert.bxbot.domain.exchange.ExchangeConfig exchangeConfig =
         new com.gazbert.bxbot.domain.exchange.ExchangeConfig();
     exchangeConfig.setAuthenticationConfig(authenticationConfig);
     exchangeConfig.setName(EXCHANGE_NAME);
     exchangeConfig.setAdapter(EXCHANGE_ADAPTER_IMPL_CLASS);
-<<<<<<< HEAD
-=======
-    exchangeConfig.setNetworkConfig(networkConfig);
->>>>>>> 9035c9c5
     exchangeConfig.setOtherConfig(otherConfig);
-
     return exchangeConfig;
   }
 
-<<<<<<< HEAD
   private static NetworkConfig someNetworkConfig() {
     final NetworkConfig networkConfig = new NetworkConfig();
     networkConfig.setConnectionTimeout(EXCHANGE_ADAPTER_NETWORK_TIMEOUT);
@@ -819,8 +790,6 @@
     return otherConfig;
   }
 
-=======
->>>>>>> 9035c9c5
   private static EngineConfig someEngineConfig() {
     final EngineConfig engineConfig = new EngineConfig();
     engineConfig.setEmergencyStopCurrency(ENGINE_EMERGENCY_STOP_CURRENCY);
