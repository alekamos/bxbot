/*
 * The MIT License (MIT)
 *
 * Copyright (c) 2016 Gareth Jon Lynch
 *
 * Permission is hereby granted, free of charge, to any person obtaining a copy of
 * this software and associated documentation files (the "Software"), to deal in
 * the Software without restriction, including without limitation the rights to
 * use, copy, modify, merge, publish, distribute, sublicense, and/or sell copies of
 * the Software, and to permit persons to whom the Software is furnished to do so,
 * subject to the following conditions:
 *
 * The above copyright notice and this permission notice shall be included in all
 * copies or substantial portions of the Software.
 *
 * THE SOFTWARE IS PROVIDED "AS IS", WITHOUT WARRANTY OF ANY KIND, EXPRESS OR
 * IMPLIED, INCLUDING BUT NOT LIMITED TO THE WARRANTIES OF MERCHANTABILITY, FITNESS
 * FOR A PARTICULAR PURPOSE AND NONINFRINGEMENT. IN NO EVENT SHALL THE AUTHORS OR
 * COPYRIGHT HOLDERS BE LIABLE FOR ANY CLAIM, DAMAGES OR OTHER LIABILITY, WHETHER
 * IN AN ACTION OF CONTRACT, TORT OR OTHERWISE, ARISING FROM, OUT OF OR IN
 * CONNECTION WITH THE SOFTWARE OR THE USE OR OTHER DEALINGS IN THE SOFTWARE.
 */

package com.gazbert.bxbot.rest.api.v1.config;

import static com.gazbert.bxbot.rest.api.v1.config.AbstractConfigController.CONFIG_ENDPOINT_BASE_URI;

import com.gazbert.bxbot.domain.market.MarketConfig;
import com.gazbert.bxbot.services.MarketConfigService;
import java.util.List;
import org.apache.logging.log4j.LogManager;
import org.apache.logging.log4j.Logger;
import org.springframework.beans.factory.annotation.Autowired;
import org.springframework.http.HttpStatus;
import org.springframework.http.ResponseEntity;
import org.springframework.security.core.annotation.AuthenticationPrincipal;
import org.springframework.security.core.userdetails.User;
<<<<<<< HEAD
import org.springframework.web.bind.annotation.DeleteMapping;
import org.springframework.web.bind.annotation.GetMapping;
import org.springframework.web.bind.annotation.PathVariable;
import org.springframework.web.bind.annotation.PostMapping;
import org.springframework.web.bind.annotation.PutMapping;
import org.springframework.web.bind.annotation.RequestBody;
import org.springframework.web.bind.annotation.RequestMapping;
=======
import org.springframework.web.bind.annotation.PathVariable;
import org.springframework.web.bind.annotation.RequestBody;
import org.springframework.web.bind.annotation.RequestMapping;
import org.springframework.web.bind.annotation.RequestMethod;
>>>>>>> 9035c9c5
import org.springframework.web.bind.annotation.RestController;

/**
 * Controller for directing Market config requests.
 *
 * @author gazbert
 * @since 1.0
 */
@RestController
@RequestMapping(CONFIG_ENDPOINT_BASE_URI)
public class MarketConfigController extends AbstractConfigController {

  private static final Logger LOG = LogManager.getLogger();
  private static final String MARKETS_RESOURCE_PATH = "/markets";
  private final MarketConfigService marketConfigService;

  @Autowired
  public MarketConfigController(MarketConfigService marketConfigService) {
    this.marketConfigService = marketConfigService;
  }

  /**
   * Returns all of the Market configuration for the bot.
   *
   * @param user the authenticated user.
   * @return all the Market configurations.
   */
<<<<<<< HEAD
  @GetMapping(value = MARKETS_RESOURCE_PATH)
  public List<MarketConfig> getAllMarkets(@AuthenticationPrincipal User user) {

    LOG.info(
        () ->
            "GET " + MARKETS_RESOURCE_PATH + " - getAllMarkets() - caller: " + user.getUsername());

    final List<MarketConfig> marketConfigs = marketConfigService.getAllMarketConfig();
    LOG.info(() -> "Response: " + marketConfigs);
=======
  @RequestMapping(value = MARKETS_RESOURCE_PATH, method = RequestMethod.GET)
  public List<?> getAllMarkets(@AuthenticationPrincipal User user) {

    LOG.info("GET " + MARKETS_RESOURCE_PATH + " - getAllMarkets() - caller: " + user.getUsername());

    final List<MarketConfig> marketConfigs = marketConfigService.getAllMarketConfig();
    LOG.info("Response: " + marketConfigs);
>>>>>>> 9035c9c5
    return marketConfigs;
  }

  /**
   * Returns the Market configuration for a given id.
   *
   * @param user the authenticated user.
   * @param marketId the id of the Market to fetch.
   * @return the Market configuration.
   */
<<<<<<< HEAD
  @GetMapping(value = MARKETS_RESOURCE_PATH + "/{marketId}")
  public ResponseEntity<MarketConfig> getMarket(
      @AuthenticationPrincipal User user, @PathVariable String marketId) {

    LOG.info(
        () ->
            "GET "
                + MARKETS_RESOURCE_PATH
                + "/"
                + marketId
                + " - getMarket() - caller: "
                + user.getUsername());
=======
  @RequestMapping(value = MARKETS_RESOURCE_PATH + "/{marketId}", method = RequestMethod.GET)
  public ResponseEntity<?> getMarket(
      @AuthenticationPrincipal User user, @PathVariable String marketId) {

    LOG.info(
        "GET "
            + MARKETS_RESOURCE_PATH
            + "/"
            + marketId
            + " - getMarket() - caller: "
            + user.getUsername());
>>>>>>> 9035c9c5

    final MarketConfig marketConfig = marketConfigService.getMarketConfig(marketId);
    return marketConfig == null
        ? new ResponseEntity<>(HttpStatus.NOT_FOUND)
        : buildResponseEntity(marketConfig, HttpStatus.OK);
  }

  /**
   * Updates a given Market configuration.
   *
   * @param user the authenticated user.
   * @param marketId id of the Market config to update.
   * @param config the updated Market config.
   * @return 204 'No Content' HTTP status code if update successful, 404 'Not Found' HTTP status
   *     code if Market config not found.
   */
<<<<<<< HEAD
  @PutMapping(value = MARKETS_RESOURCE_PATH + "/{marketId}")
  public ResponseEntity<MarketConfig> updateMarket(
=======
  @RequestMapping(value = MARKETS_RESOURCE_PATH + "/{marketId}", method = RequestMethod.PUT)
  public ResponseEntity<?> updateMarket(
>>>>>>> 9035c9c5
      @AuthenticationPrincipal User user,
      @PathVariable String marketId,
      @RequestBody MarketConfig config) {
    LOG.info(
<<<<<<< HEAD
        () ->
            "PUT "
                + MARKETS_RESOURCE_PATH
                + "/"
                + marketId
                + " - updateMarket() - caller: "
                + user.getUsername());
    LOG.info(() -> "Request: " + config);
=======
        "PUT "
            + MARKETS_RESOURCE_PATH
            + "/"
            + marketId
            + " - updateMarket() - caller: "
            + user.getUsername());
    LOG.info("Request: " + config);
>>>>>>> 9035c9c5

    if (config.getId() == null || !marketId.equals(config.getId())) {
      return new ResponseEntity<>(HttpStatus.BAD_REQUEST);
    }

    final MarketConfig updatedConfig = marketConfigService.updateMarketConfig(config);
    return updatedConfig == null
        ? new ResponseEntity<>(HttpStatus.NOT_FOUND)
        : buildResponseEntity(updatedConfig, HttpStatus.OK);
  }

  /**
   * Creates a new Market configuration.
   *
   * @param user the authenticated user.
   * @param config the new Market config.
   * @return 201 'Created' HTTP status code and created Market config in response body if create
   *     successful, some other HTTP status code otherwise.
   */
<<<<<<< HEAD
  @PostMapping(value = MARKETS_RESOURCE_PATH)
  public ResponseEntity<MarketConfig> createMarket(
      @AuthenticationPrincipal User user, @RequestBody MarketConfig config) {

    LOG.info(
        () ->
            "POST " + MARKETS_RESOURCE_PATH + " - createMarket() - caller: " + user.getUsername());
    LOG.info(() -> "Request: " + config);
=======
  @RequestMapping(value = MARKETS_RESOURCE_PATH, method = RequestMethod.POST)
  public ResponseEntity<?> createMarket(
      @AuthenticationPrincipal User user, @RequestBody MarketConfig config) {

    LOG.info("POST " + MARKETS_RESOURCE_PATH + " - createMarket() - caller: " + user.getUsername());
    LOG.info("Request: " + config);
>>>>>>> 9035c9c5

    final MarketConfig createdConfig = marketConfigService.createMarketConfig(config);
    return createdConfig == null
        ? new ResponseEntity<>(HttpStatus.BAD_REQUEST)
        : buildResponseEntity(createdConfig, HttpStatus.CREATED);
  }

  /**
   * Deletes a Market configuration for a given id.
   *
   * @param user the authenticated user.
   * @param marketId the id of the Market configuration to delete.
   * @return 204 'No Content' HTTP status code if delete successful, 404 'Not Found' HTTP status
   *     code if Market config not found.
   */
<<<<<<< HEAD
  @DeleteMapping(value = MARKETS_RESOURCE_PATH + "/{marketId}")
  public ResponseEntity<MarketConfig> deleteMarket(
      @AuthenticationPrincipal User user, @PathVariable String marketId) {

    LOG.info(
        () ->
            "DELETE "
                + MARKETS_RESOURCE_PATH
                + "/"
                + marketId
                + " - deleteMarket() - caller: "
                + user.getUsername());
=======
  @RequestMapping(value = MARKETS_RESOURCE_PATH + "/{marketId}", method = RequestMethod.DELETE)
  public ResponseEntity<?> deleteMarket(
      @AuthenticationPrincipal User user, @PathVariable String marketId) {

    LOG.info(
        "DELETE "
            + MARKETS_RESOURCE_PATH
            + "/"
            + marketId
            + " - deleteMarket() - caller: "
            + user.getUsername());
>>>>>>> 9035c9c5

    final MarketConfig deletedConfig = marketConfigService.deleteMarketConfig(marketId);
    return deletedConfig == null
        ? new ResponseEntity<>(HttpStatus.NOT_FOUND)
        : new ResponseEntity<>(HttpStatus.NO_CONTENT);
  }
<<<<<<< HEAD

  // ------------------------------------------------------------------------
  // Private utils
  // ------------------------------------------------------------------------

  private ResponseEntity<MarketConfig> buildResponseEntity(MarketConfig entity, HttpStatus status) {
    LOG.info(() -> "Response: " + entity);
    return new ResponseEntity<>(entity, null, status);
  }
=======
>>>>>>> 9035c9c5
}<|MERGE_RESOLUTION|>--- conflicted
+++ resolved
@@ -35,7 +35,6 @@
 import org.springframework.http.ResponseEntity;
 import org.springframework.security.core.annotation.AuthenticationPrincipal;
 import org.springframework.security.core.userdetails.User;
-<<<<<<< HEAD
 import org.springframework.web.bind.annotation.DeleteMapping;
 import org.springframework.web.bind.annotation.GetMapping;
 import org.springframework.web.bind.annotation.PathVariable;
@@ -43,12 +42,7 @@
 import org.springframework.web.bind.annotation.PutMapping;
 import org.springframework.web.bind.annotation.RequestBody;
 import org.springframework.web.bind.annotation.RequestMapping;
-=======
-import org.springframework.web.bind.annotation.PathVariable;
-import org.springframework.web.bind.annotation.RequestBody;
-import org.springframework.web.bind.annotation.RequestMapping;
-import org.springframework.web.bind.annotation.RequestMethod;
->>>>>>> 9035c9c5
+
 import org.springframework.web.bind.annotation.RestController;
 
 /**
@@ -76,7 +70,6 @@
    * @param user the authenticated user.
    * @return all the Market configurations.
    */
-<<<<<<< HEAD
   @GetMapping(value = MARKETS_RESOURCE_PATH)
   public List<MarketConfig> getAllMarkets(@AuthenticationPrincipal User user) {
 
@@ -86,15 +79,7 @@
 
     final List<MarketConfig> marketConfigs = marketConfigService.getAllMarketConfig();
     LOG.info(() -> "Response: " + marketConfigs);
-=======
-  @RequestMapping(value = MARKETS_RESOURCE_PATH, method = RequestMethod.GET)
-  public List<?> getAllMarkets(@AuthenticationPrincipal User user) {
-
-    LOG.info("GET " + MARKETS_RESOURCE_PATH + " - getAllMarkets() - caller: " + user.getUsername());
-
-    final List<MarketConfig> marketConfigs = marketConfigService.getAllMarketConfig();
-    LOG.info("Response: " + marketConfigs);
->>>>>>> 9035c9c5
+
     return marketConfigs;
   }
 
@@ -105,7 +90,6 @@
    * @param marketId the id of the Market to fetch.
    * @return the Market configuration.
    */
-<<<<<<< HEAD
   @GetMapping(value = MARKETS_RESOURCE_PATH + "/{marketId}")
   public ResponseEntity<MarketConfig> getMarket(
       @AuthenticationPrincipal User user, @PathVariable String marketId) {
@@ -118,19 +102,6 @@
                 + marketId
                 + " - getMarket() - caller: "
                 + user.getUsername());
-=======
-  @RequestMapping(value = MARKETS_RESOURCE_PATH + "/{marketId}", method = RequestMethod.GET)
-  public ResponseEntity<?> getMarket(
-      @AuthenticationPrincipal User user, @PathVariable String marketId) {
-
-    LOG.info(
-        "GET "
-            + MARKETS_RESOURCE_PATH
-            + "/"
-            + marketId
-            + " - getMarket() - caller: "
-            + user.getUsername());
->>>>>>> 9035c9c5
 
     final MarketConfig marketConfig = marketConfigService.getMarketConfig(marketId);
     return marketConfig == null
@@ -147,18 +118,12 @@
    * @return 204 'No Content' HTTP status code if update successful, 404 'Not Found' HTTP status
    *     code if Market config not found.
    */
-<<<<<<< HEAD
   @PutMapping(value = MARKETS_RESOURCE_PATH + "/{marketId}")
   public ResponseEntity<MarketConfig> updateMarket(
-=======
-  @RequestMapping(value = MARKETS_RESOURCE_PATH + "/{marketId}", method = RequestMethod.PUT)
-  public ResponseEntity<?> updateMarket(
->>>>>>> 9035c9c5
       @AuthenticationPrincipal User user,
       @PathVariable String marketId,
       @RequestBody MarketConfig config) {
     LOG.info(
-<<<<<<< HEAD
         () ->
             "PUT "
                 + MARKETS_RESOURCE_PATH
@@ -167,15 +132,6 @@
                 + " - updateMarket() - caller: "
                 + user.getUsername());
     LOG.info(() -> "Request: " + config);
-=======
-        "PUT "
-            + MARKETS_RESOURCE_PATH
-            + "/"
-            + marketId
-            + " - updateMarket() - caller: "
-            + user.getUsername());
-    LOG.info("Request: " + config);
->>>>>>> 9035c9c5
 
     if (config.getId() == null || !marketId.equals(config.getId())) {
       return new ResponseEntity<>(HttpStatus.BAD_REQUEST);
@@ -195,7 +151,6 @@
    * @return 201 'Created' HTTP status code and created Market config in response body if create
    *     successful, some other HTTP status code otherwise.
    */
-<<<<<<< HEAD
   @PostMapping(value = MARKETS_RESOURCE_PATH)
   public ResponseEntity<MarketConfig> createMarket(
       @AuthenticationPrincipal User user, @RequestBody MarketConfig config) {
@@ -204,14 +159,6 @@
         () ->
             "POST " + MARKETS_RESOURCE_PATH + " - createMarket() - caller: " + user.getUsername());
     LOG.info(() -> "Request: " + config);
-=======
-  @RequestMapping(value = MARKETS_RESOURCE_PATH, method = RequestMethod.POST)
-  public ResponseEntity<?> createMarket(
-      @AuthenticationPrincipal User user, @RequestBody MarketConfig config) {
-
-    LOG.info("POST " + MARKETS_RESOURCE_PATH + " - createMarket() - caller: " + user.getUsername());
-    LOG.info("Request: " + config);
->>>>>>> 9035c9c5
 
     final MarketConfig createdConfig = marketConfigService.createMarketConfig(config);
     return createdConfig == null
@@ -227,7 +174,6 @@
    * @return 204 'No Content' HTTP status code if delete successful, 404 'Not Found' HTTP status
    *     code if Market config not found.
    */
-<<<<<<< HEAD
   @DeleteMapping(value = MARKETS_RESOURCE_PATH + "/{marketId}")
   public ResponseEntity<MarketConfig> deleteMarket(
       @AuthenticationPrincipal User user, @PathVariable String marketId) {
@@ -240,26 +186,12 @@
                 + marketId
                 + " - deleteMarket() - caller: "
                 + user.getUsername());
-=======
-  @RequestMapping(value = MARKETS_RESOURCE_PATH + "/{marketId}", method = RequestMethod.DELETE)
-  public ResponseEntity<?> deleteMarket(
-      @AuthenticationPrincipal User user, @PathVariable String marketId) {
-
-    LOG.info(
-        "DELETE "
-            + MARKETS_RESOURCE_PATH
-            + "/"
-            + marketId
-            + " - deleteMarket() - caller: "
-            + user.getUsername());
->>>>>>> 9035c9c5
-
+  
     final MarketConfig deletedConfig = marketConfigService.deleteMarketConfig(marketId);
     return deletedConfig == null
         ? new ResponseEntity<>(HttpStatus.NOT_FOUND)
         : new ResponseEntity<>(HttpStatus.NO_CONTENT);
   }
-<<<<<<< HEAD
 
   // ------------------------------------------------------------------------
   // Private utils
@@ -269,6 +201,4 @@
     LOG.info(() -> "Response: " + entity);
     return new ResponseEntity<>(entity, null, status);
   }
-=======
->>>>>>> 9035c9c5
 }